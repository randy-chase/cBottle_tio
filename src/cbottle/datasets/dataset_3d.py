# SPDX-FileCopyrightText: Copyright (c) 2025 NVIDIA CORPORATION & AFFILIATES. All rights reserved.
# SPDX-License-Identifier: Apache-2.0
#
# Licensed under the Apache License, Version 2.0 (the "License");
# you may not use this file except in compliance with the License.
# You may obtain a copy of the License at
#
# http://www.apache.org/licenses/LICENSE-2.0
#
# Unless required by applicable law or agreed to in writing, software
# distributed under the License is distributed on an "AS IS" BASIS,
# WITHOUT WARRANTIES OR CONDITIONS OF ANY KIND, either express or implied.
# See the License for the specific language governing permissions and
# limitations under the License.
"""

Mermaid chart of the use of MergedTimeDataset in this module::

    sequenceDiagram
        participant MergedTimeLoader
        participant Loaders

        participant encode_task

        Note over MergedTimeLoader: Retrieve data from loaders
        MergedTimeLoader->>Loaders: Load atmospheric data
        MergedTimeLoader->>Loaders: Load SST data (if sst_input=True)
        MergedTimeLoader->>Loaders: Load land fraction (ICON only)


        Note over MergedTimeLoader: Process data
        MergedTimeLoader->>encode_task: Call encode_task on sample
        encode_task->>encode_task: Collect fields into array
        encode_task->>encode_task: Apply mean/scale normalization
        encode_task->>encode_task: Encode SST (if needed)

        Note over encode_task: Pixel order in NEST at this point
        encode_task->>encode_task: Reorder target data (NEST -> HPX PAD)
        encode_task->>encode_task: Reorder condition data (NEST -> HPX PAD)

        encode_task ->> MergedTimeLoader: return data

"""

import datetime
import functools
import pathlib
from typing import Optional, Callable
import dataclasses
import cbottle.config.environment as config
import cftime
import earth2grid
import numpy as np
import pandas as pd
import torch
import zarr
from cbottle.datasets.base import BatchInfo, TimeUnit
from cbottle.datasets.dataset_2d import (
    LABELS,
    MAX_CLASSES,
    MONTHLY_SST,
    SST_LAND_FILL_VALUE,
    AmipSSTDataset,
    encode_sst,
)
from cbottle.datasets.merged_dataset import TimeMergedDataset, TimeMergedMapStyle
from cbottle.datasets.zarr_loader import ZarrLoader
from cbottle.storage import get_storage_options

from cbottle.training.video.frame_masker import FrameMasker

NO_LEVEL = -1

HPX_LEVEL = 6
# in hpa
LEVELS = [1000, 850, 700, 500, 300, 200, 50, 10]
VARIABLES_3D = ["U", "V", "T", "Z"]
VARIABLES_2d = [
    "tcwv",
    "cllvi",
    "clivi",
    "tas",
    "uas",
    "vas",
    "rlut",
    "rsut",
    "pres_msl",
    "pr",
    "rsds",
    "sst",
    "sic",
]


@dataclasses.dataclass
class DatasetMetadata:
    name: str
    start: str
    end: str
    time_step: int  # time between successive data points in `time_unit`
    time_unit: TimeUnit

    @property
    def freq(self) -> str:
        return f"{self.time_step}{self.time_unit.value}"


DATASET_METADATA: dict[str, DatasetMetadata] = {
    "era5": DatasetMetadata(
        name="era5",
        start="1980",
        end="2019",
        time_step=1,
        time_unit=TimeUnit.HOUR,
    ),
    "icon": DatasetMetadata(
        name="icon",
        start="2020-01-20 03:00:00",
        end="2025-07-22 00:00:00",
        time_step=3,
        time_unit=TimeUnit.HOUR,
    ),
    "amip": DatasetMetadata(
        name="amip",
        start="1940-01-01",
        end="2021-12-31",
        time_step=1,
        time_unit=TimeUnit.HOUR,
    ),
}

INDEX = pd.MultiIndex.from_tuples(
    [(v, level) for v in VARIABLES_3D for level in LEVELS]
    + [(v, NO_LEVEL) for v in VARIABLES_2d],
    names=["variable", "level"],
)


def encode_channel(channel) -> str:
    name, level = channel
    if level != NO_LEVEL:
        return f"{name}{level}"
    else:
        return name


def get_stats():
    path = pathlib.Path(__file__).parent / "dataset_v6_stats.csv"
    return pd.read_csv(path).set_index(["variable", "level"])


def get_std():
    stats = get_stats()
    return stats.loc[INDEX]["std"].values


def get_mean():
    stats = get_stats()
    return stats.loc[INDEX]["mean"].values


def get_batch_info(
    time_step: int = 1, time_unit: TimeUnit = TimeUnit.HOUR
) -> BatchInfo:
    return BatchInfo(
        channels=[encode_channel(tup) for tup in INDEX.tolist()],
        scales=get_std(),
        center=get_mean(),
        time_step=time_step,
        time_unit=time_unit,
    )


def _compute_frame_step(
    metadata: DatasetMetadata, time_step: int, time_length: int
) -> int:
    if time_length == 1:
        return 1

    dataset_spacing = metadata.time_unit.to_timedelta(metadata.time_step)
    model_resolution_timedelta = datetime.timedelta(hours=time_step)
    return model_resolution_timedelta // dataset_spacing


def cftime_to_timestamp(time: cftime.DatetimeGregorian) -> float:
    return datetime.datetime(
        *cftime.to_tuple(time), tzinfo=datetime.timezone.utc
    ).timestamp()


def collect_fields(data: dict[tuple[str, int | None], np.ndarray]) -> np.ndarray:
    out = np.full(
        shape=[INDEX.size, 1, 4**HPX_LEVEL * 12], dtype=np.float32, fill_value=np.nan
    )
    for i, key in enumerate(INDEX):
        if key in data:
            out[i, 0] = data[key]
    return out


def combine_and_mask_frames(
    frames: list[dict], frame_masker: FrameMasker
) -> dict[str, torch.Tensor | float]:
    """
    For video usage, combines a list of unbatched frame dictionaries into a single dictionary
    by concatenating tensors along the time dimension. Then applies masking to the combined frames.

    Input shapes:
    - Field tensors (target, condition): (C, 1, X) -> (C, T, X)
    - Scalar values (second_of_day, day_of_year): [1] -> [T]
    - Labels and timestamps: kept from first frame
    """
    out = {}

    out["target"] = torch.cat([f["target"] for f in frames], dim=1)
    out["condition"] = torch.cat([f["condition"] for f in frames], dim=1)

    out["second_of_day"] = torch.cat([f["second_of_day"] for f in frames], dim=0)
    out["day_of_year"] = torch.cat([f["day_of_year"] for f in frames], dim=0)

    # Current network uses a single label regardless of time length
    # and all frames are assumed to have the same dataset label
    out["labels"] = frames[0]["labels"]
    out["timestamp"] = frames[0]["timestamp"]

    return frame_masker(out)


def _transform(
    times: list[cftime.DatetimeGregorian],
    data_list: list[dict],
    *,
    encode_frame,
    frame_masker,
) -> dict:
    frames = [encode_frame(time=t, data=d) for t, d in zip(times, data_list)]

    if len(frames) == 1:
        return frames[0]

    if frame_masker is None:
        raise ValueError("Frame masker must be provided in video mode")

    return combine_and_mask_frames(frames, frame_masker)


def encode_task(
    label: int,
    mean: np.ndarray,
    scale: np.ndarray,
    time: cftime.DatetimeGregorian,
    data: dict[tuple[str, int | None], np.ndarray],
    *,
    sst_input: bool,
    is_land: np.ndarray | None = None,
):
    """

    Args:
        arr: (c, x) in NEST order. in standard units
        sst: (c, x) in NEST order. in deg K

    Returns:
        output dict, condition and target in HEALPIX_PAD_XY order

    """
    labels = torch.nn.functional.one_hot(torch.tensor(label), num_classes=MAX_CLASSES)

    mean = mean[:, np.newaxis, np.newaxis]
    scale = scale[:, np.newaxis, np.newaxis]

    # TODO make this work for ICON
    if label == 1:  # if ERA5
        _convert_era5_to_standard(data)
    elif label == 0:
        _convert_icon_to_standard(data, is_land)

    arr = collect_fields(data)
    arr = (arr - mean) / scale

    if sst_input:
        sst = data[(MONTHLY_SST, NO_LEVEL)]
        cond = encode_sst(sst, is_land=is_land)
    else:
        cond = np.ones([0, arr.shape[-2], arr.shape[-1]])

    def reorder(x):
        x = torch.as_tensor(x)
        return earth2grid.healpix.reorder(
            x, earth2grid.healpix.PixelOrder.NEST, earth2grid.healpix.HEALPIX_PAD_XY
        ).to(torch.float32)

    day_start = time.replace(hour=0, minute=0, second=0)
    year_start = day_start.replace(month=1, day=1)
    second_of_day = (time - day_start) / datetime.timedelta(seconds=1)
    day_of_year = (time - year_start) / datetime.timedelta(seconds=86400)
    out = {
        "target": reorder(arr),
        "labels": labels,
        "condition": reorder(cond),
        "second_of_day": torch.tensor([second_of_day]),
        "day_of_year": torch.tensor([day_of_year]),
    }
    out["timestamp"] = cftime_to_timestamp(time)

    return out


def _convert_icon_to_standard(data, is_land):
    data[(MONTHLY_SST, NO_LEVEL)] = np.where(
        is_land, SST_LAND_FILL_VALUE, data[("ts_monmean", NO_LEVEL)]
    )
    data[("sst", NO_LEVEL)] = np.where(
        is_land, SST_LAND_FILL_VALUE, data[("ts", NO_LEVEL)]
    )

    # convert pressure levels to hPa
    for (name, level), value in list(data.items()):
        if level != NO_LEVEL:
            data[(name, level // 100)] = value


def _get_dataset_wrapper(
    times,
    loaders,
    transform: Callable,
    *,
    rank: int = 0,
    world_size: int = 1,
    infinite: bool,
    shuffle: bool = True,
    chunk_size: int = 8,
    frame_step: int = 1,  # Spacing of consecutive frames in the dataset
    time_length: int = 1,
    map_style: bool = False,
) -> TimeMergedDataset | TimeMergedMapStyle:
    if map_style:
        # Used for video validation/inference
        wrapper = TimeMergedMapStyle(
            times,
            time_loaders=loaders,
            frame_step=frame_step,
            time_length=time_length,
            transform=transform,
        )
    else:
        wrapper = TimeMergedDataset(
            times,
            time_loaders=loaders,
            transform=transform,
            rank=rank,
            world_size=world_size,
            infinite=infinite,
            shuffle=shuffle,
            chunk_size=chunk_size,
            frame_step=frame_step,
            time_length=time_length,
        )
    return wrapper


def _get_dataset_icon(
    *,
    split: str = "",
    rank: int = 0,
    world_size: int = 1,
    sst_input: bool = True,
    infinite: bool,
    shuffle: bool = True,
    chunk_size: int = 8,
    time_step: int = 1,
    time_length: int = 1,
    frame_masker: Optional[Callable] = None,
):
    # min and max times
    # (Pdb) p loaders[1].times[[0,-1]]
    # CFTimeIndex([2020-01-20 00:30:00, 2025-07-22 00:00:00],
    #            dtype='object',
    #            length=2,
    #            calendar='proleptic_gregorian',
    #            freq=None)
    # (Pdb) p loaders[0].times[[0,-1]]
    # DatetimeIndex(['2020-01-20 03:00:00', '2025-07-22 00:00:00'], dtype='datetime64[s]', freq=None)
    # TODO add linear interpolation to DataWrapper with 30 min data
    metadata = DATASET_METADATA["icon"]
    valid_times = pd.date_range(metadata.start, metadata.end, freq=metadata.freq)
    loaders = [
        ZarrLoader(
            path=config.V6_ICON_ZARR,
            storage_options=get_storage_options(config.V6_ICON_ZARR_PROFILE),
            variables_3d=["T", "U", "V", "Z"],
            variables_2d=["tcwv"],
            level_coord_name="level",
            # convert levels to Pa
            levels=[lev * 100 for lev in LEVELS],
        ),
        ZarrLoader(
            path=config.RAW_DATA_URL_6,
            storage_options=get_storage_options(config.RAW_DATA_PROFILE),
            levels=[],
            variables_3d=[],
            variables_2d=[
                "tas",
                "uas",
                "vas",
                "cllvi",
                "clivi",
                "rlut",
                "rsut",
                "pres_msl",
                "pr",
                "rsds",
                "ts",
                "sic",
            ],
        ),
        ZarrLoader(
            path=config.SST_MONMEAN_DATA_URL_6,
            storage_options=get_storage_options(config.SST_MONMEAN_DATA_PROFILE),
            levels=[],
            variables_3d=[],
            variables_2d=["ts_monmean"],
            time_sel_method="nearest",
        ),
    ]

    train_times = valid_times[valid_times < "2024-03-06 15:00:00"]
    test_times = valid_times[valid_times >= "2024-03-06 15:00:00"]
    times = {"train": train_times, "test": test_times, "": valid_times}[split]

    if times.size == 0:
        raise RuntimeError("No times are selected.")

    # open land data
    land_data = zarr.open_group(
        config.LAND_DATA_URL_6,
        storage_options=get_storage_options(config.LAND_DATA_PROFILE),
    )
    land_fraction = land_data["land_fraction"][:]

    label = LABELS.index("icon")

    encode_frame = functools.partial(
        encode_task,
        label,
        get_mean(),
        get_std(),
        sst_input=sst_input,
        is_land=land_fraction > 0,
    )

    transform = functools.partial(
        _transform,
        encode_frame=encode_frame,
        frame_masker=frame_masker,
    )

    frame_step = _compute_frame_step(metadata, time_step, time_length)

    return _get_dataset_wrapper(
        times,
        loaders,
        transform,
        rank=rank,
        world_size=world_size,
        infinite=infinite,
        shuffle=shuffle,
        chunk_size=chunk_size,
        frame_step=frame_step,
        time_length=time_length,
        map_style=time_length > 1 and split != "train",
    )


def _convert_era5_to_standard(data):
    sstk = data[("sstk", NO_LEVEL)]
    ci = data[("ci", NO_LEVEL)]

    if not np.ma.isMaskedArray(sstk):
        sstk = np.ma.masked_invalid(sstk)

    if not np.ma.isMaskedArray(ci):
        ci = np.ma.masked_invalid(ci)

    data[("sstk", NO_LEVEL)] = sstk.filled(SST_LAND_FILL_VALUE)
    data[("ci", NO_LEVEL)] = ci.filled(0)
    # era5 precip is in liquid water equivalent accumulated over 1 hour (m)
    # icon is in mass flux units (kg / s / m^2)
    # unit conversion: tp / 3600 * density water = tp / 3600 * 1000
    water_density = 1000
    seconds_per_hour = 3600
    data[("tp", NO_LEVEL)] = data[("tp", NO_LEVEL)] * water_density / seconds_per_hour

    fields_out_map = {
        # mapping of ecmwf name to icon name
        "tclw": "cllvi",
        "tciw": "clivi",
        "2t": "tas",
        "10u": "uas",
        "10v": "vas",
        "msl": "pres_msl",
        "tp": "pr",
        "sstk": "sst",
        "ci": "sic",
        "tcwv": "prw",
        "u": "U",
        "v": "V",
        "t": "T",
        "z": "Z",
        "tosbcs": MONTHLY_SST,
    }
    for (name, level), value in list(data.items()):
        if name in fields_out_map:
            data[(fields_out_map[name], level)] = value


def _get_dataset_era5(
    *,
    split: str = "",
    rank: int = 0,
    world_size: int = 1,
    sst_input: bool = True,
    infinite: bool,
    shuffle: bool = True,
    chunk_size: int = 48,
    time_step: int = 1,
    time_length: int = 1,
    frame_masker: Optional[Callable] = None,
):
    target_data_loader = ZarrLoader(
        path=config.V6_ERA5_ZARR,
        storage_options=config.V6_ERA5_ZARR_PROFILE,
        variables_3d=["u", "v", "t", "z"],
        variables_2d=[
            "sstk",
            "ci",
            "msl",
            "tp",
            "10u",
            "10v",
            "2t",
            "tclw",
            "tciw",
            "tcwv",
        ],
        level_coord_name="levels",
        levels=LEVELS,
    )

    loaders = [target_data_loader]

    if sst_input:
        grid = earth2grid.healpix.Grid(
            HPX_LEVEL, pixel_order=earth2grid.healpix.PixelOrder.NEST
        )
        loaders.append(
            AmipSSTDataset(
                grid,
                storage_options=get_storage_options(config.AMIP_MID_MONTH_SST_PROFILE),
            )
        )

    metadata = DATASET_METADATA["era5"]
    valid_times = pd.date_range(metadata.start, metadata.end, freq=metadata.freq)

    train_times = valid_times[valid_times < "2018"]
    test_times = valid_times[valid_times.year == 2018]
    times = {"train": train_times, "test": test_times, "": valid_times}[split]

    if times.size == 0:
        raise RuntimeError("No times are selected.")

    label = LABELS.index("era5")

    encode_frame = functools.partial(
        encode_task, label, get_mean(), get_std(), sst_input=sst_input
    )

    transform = functools.partial(
        _transform,
        encode_frame=encode_frame,
        frame_masker=frame_masker,
    )

    frame_step = _compute_frame_step(metadata, time_step, time_length)

    return _get_dataset_wrapper(
        times,
        loaders,
        transform,
        rank=rank,
        world_size=world_size,
        infinite=infinite,
        shuffle=shuffle,
        chunk_size=chunk_size,
        frame_step=frame_step,
        time_length=time_length,
        map_style=time_length > 1 and split != "train",
    )


def _encode_amip(
    time: cftime.DatetimeGregorian,
    data: dict[tuple[str, int | None], np.ndarray],
    *,
    label: int,
):
    """

    Args:
        arr: (c, x) in NEST order. in standard units
        sst: (c, x) in NEST order. in deg K

    Returns:
        output dict, condition and target in HEALPIX_PAD_XY order

    """
    labels = torch.nn.functional.one_hot(torch.tensor(label), num_classes=MAX_CLASSES)

    sst = data[("tosbcs", NO_LEVEL)]
    cond = encode_sst(sst)

    def reorder(x):
        x = torch.as_tensor(x)
        return earth2grid.healpix.reorder(
            x, earth2grid.healpix.PixelOrder.NEST, earth2grid.healpix.HEALPIX_PAD_XY
        )

    day_start = time.replace(hour=0, minute=0, second=0)
    year_start = day_start.replace(month=1, day=1)
    second_of_day = (time - day_start) / datetime.timedelta(seconds=1)
    day_of_year = (time - year_start) / datetime.timedelta(seconds=86400)

    nan_channels = [
        INDEX.get_loc((channel, -1)) for channel in ["rlut", "rsut", "rsds"]
    ]
    target = np.zeros((INDEX.size, 1, 4**HPX_LEVEL * 12), dtype=np.float32)
    target[nan_channels, ...] = np.nan

    out = {
        "target": torch.tensor(target),
        "labels": labels,
        "condition": reorder(cond),
        "second_of_day": torch.tensor([second_of_day]),
        "day_of_year": torch.tensor([day_of_year]),
    }
    out["timestamp"] = cftime_to_timestamp(time)

    return out


def get_amip_dataset(
    rank: int = 0,
    world_size: int = 1,
    infinite: bool = False,
    *,
    split,
    sst_input,
    shuffle,
    chunk_size: int = 48,
    time_step: int = 1,
    time_length: int = 1,
    frame_masker: Optional[Callable] = None,
):
    if not sst_input:
        raise ValueError("AMIP inference only works with SST input.")

    if shuffle:
        raise NotImplementedError("Shuffling not implemented for AMIP dataset.")

    metadata = DATASET_METADATA["amip"]
    times = pd.date_range(metadata.start, metadata.end, freq=metadata.freq)

    grid = earth2grid.healpix.Grid(
        HPX_LEVEL, pixel_order=earth2grid.healpix.PixelOrder.NEST
    )
    loaders = [
        AmipSSTDataset(
            grid, storage_options=get_storage_options(config.AMIP_MID_MONTH_SST_PROFILE)
        )
    ]
<<<<<<< HEAD
    encode_frame = functools.partial(
        _encode_amip, label=LABELS.index("era5"), mask=mask
    )
=======
    encode_frame = functools.partial(_encode_amip, label=LABELS.index("era5"))
>>>>>>> 06d5ded9

    transform = functools.partial(
        _transform,
        encode_frame=encode_frame,
        frame_masker=frame_masker,
    )

    frame_step = _compute_frame_step(metadata, time_step, time_length)

    # TODO AMIP infernece only works with era5

    return _get_dataset_wrapper(
        times,
        loaders,
        transform,
        rank=rank,
        world_size=world_size,
        infinite=infinite,  # todo check
        shuffle=False,
        chunk_size=chunk_size,
        frame_step=frame_step,
        time_length=time_length,
        map_style=time_length > 1,
    )


def get_dataset(
    *,
    split: str = "",
    dataset: str = "era5",
    rank: int = 0,
    world_size: int = 1,
    sst_input: bool = True,
    infinite: bool = False,
    shuffle: bool = True,
    chunk_size: int = 8,
    time_step: int = 1,  # in hours
    time_length: int = 1,
    frame_masker: Optional[FrameMasker] = None,
) -> TimeMergedDataset | TimeMergedMapStyle:
    dataset_func = {
        "icon": _get_dataset_icon,
        "era5": _get_dataset_era5,
        "amip": get_amip_dataset,
    }[dataset]

    ds = dataset_func(
        split=split,
        rank=rank,
        world_size=world_size,
        sst_input=sst_input,
        infinite=infinite,
        shuffle=shuffle,
        chunk_size=chunk_size,
        time_step=time_step,
        time_length=time_length,
        frame_masker=frame_masker,
    )

    ds.batch_info = get_batch_info(time_step=time_step, time_unit=TimeUnit.HOUR)
    ds.calendar = "standard"
    ds.time_units = "seconds since 1970-1-1 0:0:0"
    return ds<|MERGE_RESOLUTION|>--- conflicted
+++ resolved
@@ -679,13 +679,7 @@
             grid, storage_options=get_storage_options(config.AMIP_MID_MONTH_SST_PROFILE)
         )
     ]
-<<<<<<< HEAD
-    encode_frame = functools.partial(
-        _encode_amip, label=LABELS.index("era5"), mask=mask
-    )
-=======
     encode_frame = functools.partial(_encode_amip, label=LABELS.index("era5"))
->>>>>>> 06d5ded9
 
     transform = functools.partial(
         _transform,
